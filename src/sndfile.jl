export af_open, FilePlayer, rewind

const SFM_READ = int32(0x10)
const SFM_WRITE = int32(0x20)

const SF_FORMAT_WAV =  0x010000
const SF_FORMAT_FLAC = 0x170000
const SF_FORMAT_OGG =  0x200060

const SF_FORMAT_PCM_S8 = 0x0001 # Signed 8  bit data
const SF_FORMAT_PCM_16 = 0x0002 # Signed 16 bit data
const SF_FORMAT_PCM_24 = 0x0003 # Signed 24 bit data
const SF_FORMAT_PCM_32 = 0x0004 # Signed 32 bit data

const SF_SEEK_SET = 0
const SF_SEEK_CUR = 1
const SF_SEEK_END = 2

const EXT_TO_FORMAT = [
    ".wav" => SF_FORMAT_WAV,
    ".flac" => SF_FORMAT_FLAC
]

type SF_INFO
    frames::Int64
    samplerate::Int32
    channels::Int32
    format::Int32
    sections::Int32
    seekable::Int32

    function SF_INFO(frames::Integer, samplerate::Integer, channels::Integer,
                     format::Integer, sections::Integer, seekable::Integer)
        new(int64(frames), int32(samplerate), int32(channels), int32(format),
            int32(sections), int32(seekable))
    end
end

type AudioFile
    filePtr::Ptr{Void}
    sfinfo::SF_INFO
end

# AudioIO.open is part of the public API, but is not exported so that it
# doesn't conflict with Base.open
function open(path::String, mode::String = "r",
            sampleRate::Integer = 44100, channels::Integer = 1,
            format::Integer = 0)
    @assert channels <= 2

    sfinfo = SF_INFO(0, 0, 0, 0, 0, 0)
    file_mode = SFM_READ

    if mode == "w"
        file_mode = SFM_WRITE
        sfinfo.samplerate = sampleRate
        sfinfo.channels = channels
        if format == 0
            _, ext = splitext(path)
            sfinfo.format = EXT_TO_FORMAT[ext] | SF_FORMAT_PCM_16
        else
            sfinfo.format = format
        end
    end

    filePtr = ccall((:sf_open, libsndfile), Ptr{Void},
                    (Ptr{Uint8}, Int32, Ptr{SF_INFO}),
                    path, file_mode, &sfinfo)

    if filePtr == C_NULL
        errmsg = ccall((:sf_strerror, libsndfile), Ptr{Uint8}, (Ptr{Void},), filePtr)
        error(bytestring(errmsg))
    end

    return AudioFile(filePtr, sfinfo)
end

function Base.close(file::AudioFile)
    err = ccall((:sf_close, libsndfile), Int32, (Ptr{Void},), file.filePtr)
    if err != 0
        error("Failed to close file")
    end
end

<<<<<<< HEAD
function open(f::Function, args...)
    file = AudioIO.open(args...)
=======
function Base.seek(file::AudioFile, offset::Integer, whence::Integer)
    new_offset = ccall((:sf_seek, libsndfile), Int64,
        (Ptr{Void}, Int64, Int32), file.filePtr, offset, whence)

    if new_offset < 0
        error("Could not seek to $(offset) in file")
    end

    new_offset
end

# Some convenience methods for easily navigating through a sound file
Base.seek(file::AudioFile, offset::Integer) = seek(file, offset, SF_SEEK_SET)
rewind(file::AudioFile) = seek(file, 0, SF_SEEK_SET)

function af_open(f::Function, args...)
    file = af_open(args...)
>>>>>>> 26cf69ad
    f(file)
    close(file)
end

function af_open(args...)
    warn("af_open is deprecated, please use AudioIO.open instead")
    AudioIO.open(args...)
end

# TODO: we should implement a general read(node::AudioNode) that pulls data
# through an arbitrary render chain and returns the result as a vector
function Base.read(file::AudioFile, nframes::Integer, dtype::Type)
    @assert file.sfinfo.channels <= 2
    arr = zeros(dtype, nframes, file.sfinfo.channels)

    if dtype == Int16
        nread = ccall((:sf_readf_short, libsndfile), Int64,
                        (Ptr{Void}, Ptr{Int16}, Int64),
                        file.filePtr, arr, nframes)
    elseif dtype == Int32
        nread = ccall((:sf_readf_int, libsndfile), Int64,
                        (Ptr{Void}, Ptr{Int32}, Int64),
                        file.filePtr, arr, nframes)
    elseif dtype == Float32
        nread = ccall((:sf_readf_float, libsndfile), Int64,
                        (Ptr{Void}, Ptr{Float32}, Int64),
                        file.filePtr, arr, nframes)
    elseif dtype == Float64
        nread = ccall((:sf_readf_double, libsndfile), Int64,
                        (Ptr{Void}, Ptr{Float64}, Int64),
                        file.filePtr, arr, nframes)
    end

    return arr[1:nread, :]
end

Base.read(file::AudioFile, dtype::Type) = Base.read(file, file.sfinfo.frames, dtype)
Base.read(file::AudioFile, nframes::Integer) = Base.read(file, nframes, Int16)
Base.read(file::AudioFile) = Base.read(file, Int16)

function Base.write{T}(file::AudioFile, frames::Array{T})
    @assert file.sfinfo.channels <= 2
    nframes = int(length(frames) / file.sfinfo.channels)

    if T == Int16
        return ccall((:sf_writef_short, libsndfile), Int64,
                        (Ptr{Void}, Ptr{Int16}, Int64),
                        file.filePtr, frames, nframes)
    elseif T == Int32
        return ccall((:sf_writef_int, libsndfile), Int64,
                        (Ptr{Void}, Ptr{Int32}, Int64),
                        file.filePtr, frames, nframes)
    elseif T == Float32
        return ccall((:sf_writef_float, libsndfile), Int64,
                        (Ptr{Void}, Ptr{Float32}, Int64),
                        file.filePtr, frames, nframes)
    elseif T == Float64
        return ccall((:sf_writef_double, libsndfile), Int64,
                        (Ptr{Void}, Ptr{Float64}, Int64),
                        file.filePtr, frames, nframes)
    end
end

type FileRenderer <: AudioRenderer
    file::AudioFile

    function FileRenderer(file::AudioFile)
        node = new(file)
        finalizer(node, n -> close(n.file))
        return node
    end
end

typealias FilePlayer AudioNode{FileRenderer}
FilePlayer(file::AudioFile) = FilePlayer(FileRenderer(file))
FilePlayer(path::String) = FilePlayer(AudioIO.open(path))

function render(node::FileRenderer, device_input::AudioBuf, info::DeviceInfo)
    @assert node.file.sfinfo.samplerate == info.sample_rate

    # Keep reading data from the file until the output buffer is full, but stop
    # as soon as no more data can be read from the file
    audio = Array(AudioSample, 0, node.file.sfinfo.channels)
    read_audio = zeros(AudioSample, 1, node.file.sfinfo.channels)
    while size(audio, 1) < info.buf_size && size(read_audio, 1) > 0
        read_audio = read(node.file, info.buf_size-size(audio, 1), AudioSample)
        audio = vcat(audio, read_audio)
    end

    # if the file is stereo, mix the two channels together
    if node.file.sfinfo.channels == 2
        return (audio[1, :] / 2) + (audio[2, :] / 2)
    else
        return audio
    end
end

function play(filename::String, args...)
    player = FilePlayer(filename)
    play(player, args...)
end

function play(file::AudioFile, args...)
    player = FilePlayer(file)
    play(player, args...)
end<|MERGE_RESOLUTION|>--- conflicted
+++ resolved
@@ -82,28 +82,8 @@
     end
 end
 
-<<<<<<< HEAD
 function open(f::Function, args...)
     file = AudioIO.open(args...)
-=======
-function Base.seek(file::AudioFile, offset::Integer, whence::Integer)
-    new_offset = ccall((:sf_seek, libsndfile), Int64,
-        (Ptr{Void}, Int64, Int32), file.filePtr, offset, whence)
-
-    if new_offset < 0
-        error("Could not seek to $(offset) in file")
-    end
-
-    new_offset
-end
-
-# Some convenience methods for easily navigating through a sound file
-Base.seek(file::AudioFile, offset::Integer) = seek(file, offset, SF_SEEK_SET)
-rewind(file::AudioFile) = seek(file, 0, SF_SEEK_SET)
-
-function af_open(f::Function, args...)
-    file = af_open(args...)
->>>>>>> 26cf69ad
     f(file)
     close(file)
 end
@@ -166,6 +146,21 @@
                         file.filePtr, frames, nframes)
     end
 end
+
+function Base.seek(file::AudioFile, offset::Integer, whence::Integer)
+    new_offset = ccall((:sf_seek, libsndfile), Int64,
+        (Ptr{Void}, Int64, Int32), file.filePtr, offset, whence)
+
+    if new_offset < 0
+        error("Could not seek to $(offset) in file")
+    end
+
+    new_offset
+end
+
+# Some convenience methods for easily navigating through a sound file
+Base.seek(file::AudioFile, offset::Integer) = seek(file, offset, SF_SEEK_SET)
+rewind(file::AudioFile) = seek(file, 0, SF_SEEK_SET)
 
 type FileRenderer <: AudioRenderer
     file::AudioFile
